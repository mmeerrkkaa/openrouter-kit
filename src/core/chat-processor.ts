--- conflicted
+++ resolved
@@ -12,8 +12,8 @@
     ApiCallMetadata,
     UrlCitationAnnotation,
     ToolCall,
-    ToolCallDetail, // Import new type
-    ToolCallOutcome // Import new type
+    ToolCallDetail,
+    ToolCallOutcome 
 } from '../types';
 import { ApiHandler } from './api-handler';
 import { UnifiedHistoryManager } from '../history/unified-history-manager';
@@ -25,13 +25,12 @@
 import { formatDateTime } from '../utils/formatting';
 import { mapError, OpenRouterError, ErrorCode, ValidationError, APIError, ToolError, AuthenticationError, AccessDeniedError, RateLimitError } from '../utils/error';
 
-// Update internal result type
 interface HandleApiResponseResult {
     content: any;
     usage: UsageInfo | null;
     model: string;
     toolCallsCount: number;
-    toolCalls?: ToolCallDetail[]; // Add optional tool call details
+    toolCalls?: ToolCallDetail[];
     finishReason: string | null;
     id?: string;
     cost?: number | null;
@@ -142,7 +141,7 @@
             maxToolCalls,
             cumulativeUsage: null,
             cumulativeToolCalls: 0,
-            cumulativeToolCallDetails: [] // Initialize details array
+            cumulativeToolCallDetails: []
         });
 
         return result;
@@ -297,12 +296,8 @@
 
             let toolOutcomes: ToolCallOutcome[] = [];
             try {
-<<<<<<< HEAD
-                const outcomes = await ToolHandler.handleToolCalls({
-=======
                 // Pass includeToolResultInReport option to handler
                 toolOutcomes = await ToolHandler.handleToolCalls({
->>>>>>> 49b23b26
                     message: assistantMessageWithTimestamp as Message & { tool_calls: ToolCall[] },
                     debug: this.config.debug,
                     tools: tools,
@@ -310,13 +305,8 @@
                     userInfo: userInfo ?? null,
                     logger: this.logger.withPrefix(`ToolHandler(Depth ${depth})`),
                     parallelCalls: requestOptions.parallelToolCalls ?? true,
-<<<<<<< HEAD
                     includeToolResultInReport: requestOptions.includeToolResultInReport ?? false
-=======
-                    includeToolResultInReport: requestOptions.includeToolResultInReport ?? false // Pass option
->>>>>>> 49b23b26
                 });
-                toolResultsMessages = outcomes.map(o => o.message);
             } catch (toolHandlerError) {
                 const mappedError = mapError(toolHandlerError);
                 this.logger.error(`(Depth ${depth}) Error during tool execution: ${mappedError.message}`, mappedError.details);
